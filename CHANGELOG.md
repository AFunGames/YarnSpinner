--- conflicted
+++ resolved
@@ -8,7 +8,6 @@
 
 ### Added
 
-<<<<<<< HEAD
 #### Enums
 
 Enums have been added to the Yarn language.
@@ -89,7 +88,6 @@
   PieMaker: Certainly!
 <<endif>>
 ```
-=======
 #### Yarn Projects
 
 - Added support for JSON-based Yarn Project files.
@@ -121,7 +119,6 @@
     - `assets`: The path to a directory containing the localised assets (for example, voiceover audio) for the project.
   - `definitions` _(optional)_ is the path to a JSON file containing command and function definitions used by the project.
   - `compilerOptions` _(optional)_ is an object containing additional settings used by the Yarn Spinner compiler.
->>>>>>> 6abc794a
 
 ### Changed
 
