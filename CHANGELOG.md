--- conflicted
+++ resolved
@@ -12,12 +12,8 @@
   - For example, the following code will emit a warning, because the last `>` character is likely a typo: `<<wait 5>>>`
 - Added a new method, `Dialogue.GetHeaders`, which returns the collection of headers present on a node.
 - Added a new method, `Dialogue.GetHeaderValue`, which returns the value of the specified header on a node.
-<<<<<<< HEAD
+- Language Server: Nodes that are part of a node group now show their condition complexity as a code lens.
 - Added a new method, `Dialogue.HasSalientContent(nodegroup)`, which returns a bool if there is any salient content for the requested nodegroup.
-
-=======
-- Language Server: Nodes that are part of a node group now show their condition complexity as a code lens.
->>>>>>> 7e57129e
 
 ### Changed
 
