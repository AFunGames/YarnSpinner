--- conflicted
+++ resolved
@@ -8,7 +8,8 @@
 
 ### Added
 
-<<<<<<< HEAD
+- Nodes inside the Yarn Program now contains a Header field which is a collection of key value pairs of any headers the node has.
+
 #### Enums
 
 Enums have been added to the Yarn language.
@@ -63,9 +64,7 @@
 #### Enums and Functions
 
 Functions can receive enums as parameters, as long as the enum's raw value type matches the parameter type. For example, if you have a function `print` that takes a string as a parameter, you can pass any enum to it that uses strings for its raw values; if you have a function `multiplyByTwo` that takes a number as a parameter, you can pass any enum to it that uses numbers for its raw values.
-=======
-- Nodes inside the Yarn Program now contains a Header field which is a collection of key value pairs of any headers the node has.
->>>>>>> ca6d8d78
+
 
 ### Changed
 
