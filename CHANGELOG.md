--- conflicted
+++ resolved
@@ -8,7 +8,6 @@
 
 ### Added
 
-<<<<<<< HEAD
 #### Enums
 
 Enums have been added to the Yarn language.
@@ -89,7 +88,6 @@
   PieMaker: Certainly!
 <<endif>>
 ```
-=======
 ### Changed
 
 - Fixed a bug in the language server that would cause it to crash when opening a workspace with no root (for example, creating a new window in Visual Studio Code and then creating a Yarn file, without ever saving anything to disk.)
@@ -101,7 +99,6 @@
 
 ## [2.3.1] 2023-07-04
 
->>>>>>> f20086f3
 #### Yarn Projects
 
 - Added support for JSON-based Yarn Project files.
