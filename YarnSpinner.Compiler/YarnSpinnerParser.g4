parser grammar YarnSpinnerParser;

options { tokenVocab=YarnSpinnerLexer; }

dialogue 
    : (file_hashtag*) node+ 
    ;

// File-global hashtags, which precede all nodes
file_hashtag
    : HASHTAG text=HASHTAG_TEXT
    ;

node
    : header+  BODY_START  body BODY_END
    ;

header 
    : header_key=ID HEADER_DELIMITER  header_value=REST_OF_LINE?
    ;

body
    : statement*
    ;

statement
    : line_statement
    | if_statement
    | set_statement
    | shortcut_option_statement
    | call_statement
    | command_statement
    | declare_statement
    | enum_statement
    | jump_statement
    | INDENT statement* DEDENT
    ;

line_statement
    : 
        line_formatted_text // text, interspersed with expressions
        line_condition? // a line condition
        hashtag*  // any number of hashtags
        NEWLINE
    ;

line_formatted_text
    : ( TEXT+ // one or more chunks of text to show to the player
      | EXPRESSION_START expression EXPRESSION_END // an expression to evaluate
      )+ 
    ;

hashtag
    : HASHTAG text=HASHTAG_TEXT
    ;

line_condition
    : COMMAND_START COMMAND_IF expression COMMAND_END
    ;

expression
    : '(' expression ')' #expParens
    | <assoc=right>op='-' expression #expNegative
    | <assoc=right>op=OPERATOR_LOGICAL_NOT expression #expNot
    | expression op=('*' | '/' | '%') expression #expMultDivMod
    | expression op=('+' | '-') expression #expAddSub
    | expression op=(OPERATOR_LOGICAL_LESS_THAN_EQUALS | OPERATOR_LOGICAL_GREATER_THAN_EQUALS | OPERATOR_LOGICAL_LESS | OPERATOR_LOGICAL_GREATER ) expression #expComparison
    | expression op=(OPERATOR_LOGICAL_EQUALS | OPERATOR_LOGICAL_NOT_EQUALS) expression #expEquality
    | expression op=(OPERATOR_LOGICAL_AND | OPERATOR_LOGICAL_OR | OPERATOR_LOGICAL_XOR) expression #expAndOrXor
    | value #expValue
    ;

value
    : NUMBER         #valueNumber
    | KEYWORD_TRUE   #valueTrue
    | KEYWORD_FALSE  #valueFalse
    | variable       #valueVar
    | STRING #valueString
    | KEYWORD_NULL   #valueNull
<<<<<<< HEAD
    | function       #valueFunc
    | enumCase #valueEnumCase
=======
    | function_call       #valueFunc
>>>>>>> be6fe84a

    ;
variable
    : VAR_ID
    ;

function_call 
    : FUNC_ID '(' expression? (COMMA expression)* ')' ;

enumCase
    : enumName=FUNC_ID '.' memberName=FUNC_ID
    ;

if_statement
    : if_clause                                 // <<if foo>> statements...
      else_if_clause*                           // <<elseif bar>> statements.. (can have zero or more of these)
      else_clause?                              // <<else>> statements (optional)
      COMMAND_START COMMAND_ENDIF COMMAND_END	// <<endif>>
    ;

if_clause
    : COMMAND_START COMMAND_IF expression COMMAND_END statement*
    ;

else_if_clause
    : COMMAND_START COMMAND_ELSEIF expression COMMAND_END statement*
    ;

else_clause
    : COMMAND_START COMMAND_ELSE COMMAND_END statement*
    ;

set_statement
    : COMMAND_START COMMAND_SET variable op=(OPERATOR_ASSIGNMENT | '*=' | '/=' | '%=' | '+=' | '-=') expression COMMAND_END 
    ;

call_statement
    : COMMAND_START COMMAND_CALL function_call COMMAND_END
    ;

command_statement
    : COMMAND_START command_formatted_text COMMAND_TEXT_END (hashtag*)
    ;

command_formatted_text
	: (COMMAND_TEXT|COMMAND_EXPRESSION_START expression EXPRESSION_END)*
	;

shortcut_option_statement
    : shortcut_option+
    ;

shortcut_option
    : '->' line_statement (INDENT statement* DEDENT)?
    ;

declare_statement
    : COMMAND_START COMMAND_DECLARE variable OPERATOR_ASSIGNMENT value ('as' type=FUNC_ID)? COMMAND_END ;

enum_statement
    : COMMAND_START COMMAND_ENUM name=ID COMMAND_END enum_case_statement+ COMMAND_START COMMAND_ENDENUM COMMAND_END
    ;

enum_case_statement
    : INDENT? COMMAND_START COMMAND_CASE name=FUNC_ID (OPERATOR_ASSIGNMENT rawValue=value)? COMMAND_END DEDENT?
    ;

jump_statement
    : COMMAND_START COMMAND_JUMP destination=ID COMMAND_END
    ;<|MERGE_RESOLUTION|>--- conflicted
+++ resolved
@@ -77,12 +77,8 @@
     | variable       #valueVar
     | STRING #valueString
     | KEYWORD_NULL   #valueNull
-<<<<<<< HEAD
-    | function       #valueFunc
+    | function_call       #valueFunc
     | enumCase #valueEnumCase
-=======
-    | function_call       #valueFunc
->>>>>>> be6fe84a
 
     ;
 variable
