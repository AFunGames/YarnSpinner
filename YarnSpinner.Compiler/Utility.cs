--- conflicted
+++ resolved
@@ -95,11 +95,7 @@
 
                 stringBuilder.Append($"<<declare {decl.Name} = ");
 
-<<<<<<< HEAD
                 if (decl.Type == Types.Number)
-=======
-                if (decl.Type == BuiltinTypes.Number)
->>>>>>> f20086f3
                 {
                     stringBuilder.Append(decl.DefaultValue);
                 }
