--- conflicted
+++ resolved
@@ -85,8 +85,5 @@
 GPATH
 GRTAGS
 GTAGS
-<<<<<<< HEAD
 GSYMS
-=======
-GSYMS
->>>>>>> 0d3b3b85
+(??)