using System;
using System.Collections.Generic;
using System.IO;
using System.Linq;
using OmniSharp.Extensions.LanguageServer.Protocol;
using OmniSharp.Extensions.LanguageServer.Protocol.Document;
using OmniSharp.Extensions.LanguageServer.Protocol.Models;
using OmniSharp.Extensions.LanguageServer.Protocol.Server;
using OmniSharp.Extensions.LanguageServer.Protocol.Window;
using YarnLanguageServer.Diagnostics;

namespace YarnLanguageServer
{
    internal interface IActionSource
    {
        internal IEnumerable<Action> GetActions();
    }

    internal interface IConfigurationSource
    {
        internal Configuration Configuration { get; }
    }

    public class Workspace : INotificationSender, IActionSource, IConfigurationSource
    {
        public string? Root { get; internal set; }
        internal Configuration Configuration { get; set; } = new Configuration();
        internal IEnumerable<Project> Projects { get; set; } = Array.Empty<Project>();

        private ILanguageServer? LanguageServer { get; set; }

        public IWindowLanguageServer? Window => LanguageServer?.Window;

        /// <summary>
        /// Have we shown a warning about the workspace having no root folder?
        /// (We only want to show it once.)
        /// </summary>
        private bool hasShownNullRootWarning = false;

        /// <summary>
        /// Gets the projects that include the file at <paramref name="uri"/>.
        /// </summary>
        /// <param name="uri">The uri to get projects for.</param>
        /// <returns>The collection of projects that include uri.</returns>
        internal IEnumerable<Project> GetProjectsForUri(DocumentUri uri)
        {
            foreach (var project in Projects)
            {
                if (project.MatchesUri(uri))
                {
                    yield return project;
                }
            }
        }

        /// <summary>
        /// The collection of actions defined in the workspace's C# files.
        /// </summary>
        private HashSet<Action> workspaceActions = new HashSet<Action>();

        Configuration IConfigurationSource.Configuration => this.Configuration;

        internal void ReloadWorkspace()
        {
            // Find all actions defined in the workspace
            if (this.Root != null) {
                this.workspaceActions = new HashSet<Action>(this.FindWorkspaceActions(this.Root));
            } else {
                this.workspaceActions = new HashSet<Action>();
            }

            // Find all actions built in to this DLL
            try
            {
                IEnumerable<Action> predefinedActions = GetPredefinedActions();

                foreach (var action in predefinedActions)
                {
<<<<<<< HEAD
                    this.workspaceActions.Add(action);
=======
                    Stream? stream = thisAssembly.GetManifestResourceStream(doc);

                    if (stream == null)
                    {
                        LanguageServer?.LogError($"Error while loading built-in actions from {doc}: manifest resource stream is null");
                        continue;
                    }

                    try
                    {
                        string text = new StreamReader(stream).ReadToEnd();
                        var docJsonConfig = new JsonConfigFile(text, true);

                        foreach (var action in docJsonConfig.GetActions())
                        {
                            this.workspaceActions.Add(action);
                        }
                    }
                    catch (Exception e)
                    {
                        LanguageServer?.LogError($"Failed to load built-in definitions file {doc}: {e}");
                    }
>>>>>>> b0501c71
                }
            }
            catch (Exception e) {
                LanguageServer?.LogError($"Error while loading built-in actions: " + e);
            }

            var projects = new List<Project>();

            if (this.Root == null)
            {
                // We don't have a root folder. The language server won't be
                // able to find any additional resources, so we should warn the
                // user about this. (This can happen when the user double-clicks
                // on a file in Unity, which will open the file directly in VS
                // Code without a root folder.)
                if (hasShownNullRootWarning == false)
                {
                    LanguageServer?.Window.ShowWarning($"This window does not have a folder to work in. Yarn Spinner features will not work as expected. [Open your project's folder](command:vscode.openFolder) for full feature support.");
                    hasShownNullRootWarning = true;
                }
            }
            else
            {
                // Find all .yarnprojects in the root and create Projects out of
                // them
                var yarnProjectFiles = Directory.EnumerateFiles(Root, "*.yarnproject", new EnumerationOptions { RecurseSubdirectories = true, MatchCasing = MatchCasing.CaseInsensitive });

                // Create a project for each .yarnproject in the workspace.
                this.Projects = yarnProjectFiles.Select(path =>
                {
                    try
                    {
                        return new Project(path);
                    }
                    catch (System.Exception e)
                    {
                        this.LanguageServer?.LogError($"Failed to create a project for {path}: " + e.ToString());
                        return null;
                    }
                }).NonNull().ToList();
            }

            if (!this.Projects.Any()) {
                // There are no .yarnprojects in the workspace. Create a new
                // 'implicit' project at the root of the workspace that owns ALL
                // Yarn files, as a convenience.
                //
                // (We only do this if there are no .yarnproject files. This has
                // the consequence where if a workspace does have project files,
                // and a yarn file is not included in any of them, it is not
                // considered to be part of the workspace and will not be
                // compiled. This is consistent with how Yarn Spinner for Unity
                // works - if a file is not in a project, it is not compiled.)
                Project implicitProject = new (Root, isImplicit: true);
                this.Projects = new[] { implicitProject };

                // Additionally, if the workspace contains an actions definition
                // file, use that. (If there's more than one, that's a warning -
                // only the first one we find will be used.)
                if (Root != null)
                {
                    var definitionFiles = Directory.EnumerateFiles(Root, "*.ysls.json", SearchOption.AllDirectories);

                    if (definitionFiles.Any())
                    {
                        string definitionFilePath = definitionFiles.First();

                        if (definitionFiles.Count() > 1)
                        {
                            Window?.ShowWarning($"Multiple .ysls.json files were found in the workspace. Only the first one found ({definitionFilePath}) will be used.");
                        }

                        try
                        {

                            var definitionFile = new JsonConfigFile(File.ReadAllText(definitionFilePath), false);

                            foreach (var action in definitionFile.GetActions())
                            {
                                this.workspaceActions.Add(action);
                            }
                        }
                        catch (Exception e)
                        {
                            LanguageServer?.LogError($"Failed to load actions definition file {definitionFilePath}: {e}");
                        }
                    }
                }
            }

            // Configure each project in the workspace
            foreach (var project in this.Projects)
            {
                project.ActionSource = this;
                project.ConfigurationSource = this;
                project.NotificationSender = this;

                // When a project reloads, publish diagnostics.
                project.OnProjectCompiled += () =>
                {
                    PublishDiagnostics();
                    PublishNodeInfos();
                };

                // Reload the project without notifying. (When we load a
                // workspace, all projects will reload at once, so we'll wait
                // until they're all created.)
                project.ReloadProjectFromDisk(false);
            }

            this.PublishDiagnostics();
            this.PublishNodeInfos();
        }

        /// <summary>
        /// Returns the collection of Action objects that are pre-defined in the
        /// Yarn language.
        /// </summary>
        /// <returns>The list of pre-defined actions.</returns>
        /// <exception cref="InvalidOperationException">Thrown when loading the
        /// list of pre-defined actions fails.</exception>
        internal static IEnumerable<Action> GetPredefinedActions()
        {
            var predefinedActions = new List<Action>();

            var thisAssembly = typeof(Workspace).Assembly;
            var resources = thisAssembly.GetManifestResourceNames();
            var jsonAssemblyFiles = resources.Where(r => r.EndsWith("ysls.json"));

            foreach (var doc in jsonAssemblyFiles)
            {
                Stream? stream = thisAssembly.GetManifestResourceStream(doc);

                if (stream == null)
                {
                    throw new InvalidOperationException($"Failed to read manifest resource stream for {doc}");
                }

                string text = new StreamReader(stream).ReadToEnd();
                var docJsonConfig = new JsonConfigFile(text, true);

                predefinedActions.AddRange(docJsonConfig.GetActions());
            }

            return predefinedActions;
        }

        private IEnumerable<Action> FindWorkspaceActions(string root)
        {
            var csharpWorkspaceFiles = System.IO.Directory.EnumerateFiles(root, "*.cs", System.IO.SearchOption.AllDirectories);

            // Filter out any C# files that are in Unity directories not
            // directly authored by the user
            csharpWorkspaceFiles = csharpWorkspaceFiles.Where(f => !f.Contains("PackageCache") && !f.Contains("Library"));

            foreach (var file in csharpWorkspaceFiles)
            {
                var text = System.IO.File.ReadAllText(file);

                if (!text.ContainsAny("YarnCommand", "YarnFunction", "AddCommandHandler", "AddFunction"))
                {
                    // This C# file doesn't contain any Yarn functions, so skip
                    // it
                    continue;
                }

                var uri = new Uri(file);
                foreach (var action in CSharpFileData.ParseActionsFromCode(text, uri))
                {
                    yield return action;
                }
            }
        }

        internal Dictionary<Uri, IEnumerable<Diagnostic>> GetDiagnostics()
        {
            var result = new Dictionary<Uri, IEnumerable<Diagnostic>>();

            IEnumerable<Yarn.Compiler.Diagnostic> diagnostics = this.Projects
                .SelectMany(p => p.Diagnostics);

            foreach (var file in this.Projects.SelectMany(p => p.Files))
            {
                var uri = file.Uri;
                var diags = diagnostics
                        .Where(d => d.FileName == uri.AbsolutePath)
                        .Select(d => d.AsLSPDiagnostic());

                // Add warnings for this file
                diags = diags.Concat(Warnings.GetWarnings(file, this.Configuration));

                // Add the resulting list to the dictionary.
                result[uri] = diags;
            }

            return result;
        }

        internal void PublishDiagnostics()
        {
            foreach (var pair in GetDiagnostics())
            {
                var uri = pair.Key;
                var diags = pair.Value;

                // Publish diagnostics for this file
                LanguageServer?.TextDocument.PublishDiagnostics(
                    new PublishDiagnosticsParams
                    {
                        Uri = uri,
                        Diagnostics = diags.ToList(),
                    }
                );
            }
        }

        /// <summary>
        /// Sends the DidChangeNodesNotification message to the client, which
        /// contains semantic information about the nodes in this file.
        /// </summary>
        /// <seealso cref="Commands.DidChangeNodesNotification"/>
        public void PublishNodeInfos() {
            foreach (var file in this.Projects.SelectMany(p => p.Files))
            {
                this.LanguageServer?.SendNotification(
                    Commands.DidChangeNodesNotification, new NodesChangedParams
                    {
                        Uri = file.Uri,
                        Nodes = file.NodeInfos,
                    });
            }
        }

        /// <summary>
        /// Initializes this Workspace without a language server.
        /// </summary>
        /// <remarks>
        /// Workspaces deliver information about the changing state of the
        /// project via their language server. If a Workspace has no language
        /// server, it will not report on any changes.
        /// </remarks>
        internal void Initialize()
        {
            ReloadWorkspace();
        }

        /// <summary>
        /// Initializes this Workspace without a language server.
        /// </summary>
        /// <inheritdoc cref="Initialize" path="/remarks"/>
        /// <param name="server">The language server to use.</param>
        internal void Initialize(ILanguageServer server)
        {
            this.LanguageServer = server;
            Initialize();
        }

        /// <summary>
        /// Delivers a message to the user, through the configured language
        /// server.
        /// </summary>
        /// <remarks>
        /// If this Workspace was not initialized with a language server, this
        /// method performs no action.
        /// </remarks>
        /// <param name="message">The text of the message to deliver.</param>
        /// <param name="messageType">The type of the message to deliver.</param>
        internal void ShowMessage(string message, MessageType messageType)
        {
            this.LanguageServer?.Window.ShowMessage(new ShowMessageParams
            {
                Message = message,
                Type = messageType,
            });
        }

        public void SendNotification<T>(string method, T @params)
        {
            this.LanguageServer?.SendNotification<T>(method, @params);
        }

        internal static IEnumerable<T> FuzzySearchItem<T>(IEnumerable<(string Name, T Item)> items, string name, float threshold)
        {
            var lev = new Fastenshtein.Levenshtein(name.ToLower());

            return items.Select(searchItem =>
                {
                    float distance = lev.DistanceFrom(searchItem.Name.ToLower());
                    var normalizedDistance = distance / Math.Max(Math.Max(name.Length, searchItem.Name.Length), 1);

                    if (distance <= 1
                        || searchItem.Name.Contains(name, StringComparison.OrdinalIgnoreCase)
                        || name.Contains(searchItem.Name, StringComparison.OrdinalIgnoreCase))
                    {
                        // include strings that contain each other even if they don't meet the threshold
                        // usecase is more the user didn't finish typing instead of the user made a typo
                        normalizedDistance = Math.Min(normalizedDistance, threshold);
                    }

                    return (searchItem.Item, Distance: normalizedDistance);
                })
                .Where(scoredfd => scoredfd.Distance <= threshold)
                .OrderBy(scorefd => scorefd.Distance)
                .Select(scoredfd => scoredfd.Item);
        }

        IEnumerable<Action> IActionSource.GetActions() => this.workspaceActions;
    }

    internal static class EnumerableExtension {
        public static IEnumerable<T> NonNull<T>(this IEnumerable<T?> enumerable)
            where T : class
        {
            return enumerable.Where(item => item != null)!;
        }
    }
}<|MERGE_RESOLUTION|>--- conflicted
+++ resolved
@@ -76,32 +76,7 @@
 
                 foreach (var action in predefinedActions)
                 {
-<<<<<<< HEAD
                     this.workspaceActions.Add(action);
-=======
-                    Stream? stream = thisAssembly.GetManifestResourceStream(doc);
-
-                    if (stream == null)
-                    {
-                        LanguageServer?.LogError($"Error while loading built-in actions from {doc}: manifest resource stream is null");
-                        continue;
-                    }
-
-                    try
-                    {
-                        string text = new StreamReader(stream).ReadToEnd();
-                        var docJsonConfig = new JsonConfigFile(text, true);
-
-                        foreach (var action in docJsonConfig.GetActions())
-                        {
-                            this.workspaceActions.Add(action);
-                        }
-                    }
-                    catch (Exception e)
-                    {
-                        LanguageServer?.LogError($"Failed to load built-in definitions file {doc}: {e}");
-                    }
->>>>>>> b0501c71
                 }
             }
             catch (Exception e) {
