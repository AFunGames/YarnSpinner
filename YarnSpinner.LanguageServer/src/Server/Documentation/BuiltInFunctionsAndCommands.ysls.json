{
  "Commands": [
    {
      "YarnName": "wait",
      "DefinitionName": "wait",
      "Documentation": "Pauses the dialogue for a specified number of seconds, and then resumes.",
      "Signature": "wait SecondsToWait",
      "Parameters": [
        {
          "Name": "SecondsToWait",
          "Type": "number",
          "Documentation": "You can use integers (whole numbers), or decimals.",
          "IsParamsArray": false
        }
      ]
    },
    {
      "YarnName": "stop",
      "DefinitionName": "stop",
      "Documentation": "Immediately ends the dialogue, as though the game had reached the end of a node. Use this if you need to leave a conversation in the middle of an if statement, or a shortcut option.",
      "Signature": "stop",
      "Parameters": []
    }
  ],
  "Functions": [
    {
      "YarnName": "string",
      "DefinitionName": "string",
      "Documentation": "Converts value to string type.",
      "Signature": "string(value)",
      "Parameters": [
        {
          "Name": "value",
          "Type": "any",
          "Documentation": "",
          "IsParamsArray": false
        }
      ],
      "ReturnType": "string"
    },
    {
      "YarnName": "number",
      "DefinitionName": "number",
      "Documentation": "Converts value to number type.",
      "Signature": "number(value)",
      "Parameters": [
        {
          "Name": "value",
          "Type": "any",
          "Documentation": "",
          "IsParamsArray": false
        }
      ],
      "ReturnType": "number"
<<<<<<< HEAD
=======
    },
    {
      "YarnName": "format_invariant",
      "DefinitionName": "format invariant",
      "Documentation": "Converts a number to a string using invariant culture",
      "Signature": "format_invariant(value)",
      "Parameters": [
        {
          "Name": "value",
          "Type": "number",
          "Documentation": "",
          "IsParamsArray": false
        }
      ],
      "ReturnType": "string"
>>>>>>> b0501c71
    },
    {
      "YarnName": "bool",
      "DefinitionName": "bool",
      "Documentation": "Converts a value to bool type.",
      "Signature": "bool(value)",
      "Parameters": [
        {
          "Name": "value",
          "Type": "any",
          "Documentation": "",
          "IsParamsArray": false
        }
      ],
      "ReturnType": "bool"
    },
    {
      "YarnName": "visited",
      "DefinitionName": "visited",
      "Documentation": "Returns a bool value of true if the node with the title of node_name has been entered and exited at least once before, otherwise returns false. Will return false if node_name doesn't match a node in project.",
      "Signature": "visited(node_name)",
      "ReturnType": "bool",
      "Parameters": [
        {
          "Name": "node_name",
          "Type": "string",
          "Documentation": "",
          "IsParamsArray": false
        }
      ]
    },
    {
      "YarnName": "visited_count",
      "DefinitionName": "visited_count",
      "Documentation": "Returns a number value of the number of times the node with the title of node_name has been entered and exited, otherwise returns 0. Will return 0 if node_name doesn't match a node in project.",
      "Signature": "visited_count(node_name)",
      "ReturnType": "number",
      "Parameters": [
        {
          "Name": "node_name",
          "Type": "string",
          "Documentation": "",
          "IsParamsArray": false
        }
      ]
    },
    {
      "YarnName": "random",
      "DefinitionName": "random",
      "Documentation": "Returns a random number between 0 and 1 each time you call it.",
      "Signature": "random()",
      "Parameters": [],
      "ReturnType": "number"
    },
    {
      "YarnName": "random_range",
      "DefinitionName": "random_range",
      "Documentation": "Returns a random integer between a and b, inclusive.",
      "Signature": "random_range(a, b)",
      "Parameters": [
        {
          "Name": "a",
          "Type": "number",
          "Documentation": "Lower bound (inclusive)",
          "IsParamsArray": false
        },
        {
          "Name": "b",
          "Type": "number",
          "Documentation": "Upper bound (inclusive)",
          "IsParamsArray": false
        }
      ],
      "ReturnType": "number"
    },
    {
      "YarnName": "dice",
      "DefinitionName": "dice",
      "Documentation": "Returns a random integer between 1 and sides, inclusive.",
      "Signature": "dice(sides)",
      "Parameters": [
        {
          "Name": "sides",
          "Type": "number",
          "Documentation": "",
          "IsParamsArray": false
        }
      ],
      "ReturnType": "number"
    },
    {
      "YarnName": "round",
      "DefinitionName": "round",
      "Documentation": "Rounds n to the nearest integer.",
      "Signature": "round(n)",
      "Parameters": [
        {
          "Name": "n",
          "Type": "number",
          "Documentation": "",
          "IsParamsArray": false
        }
      ],
      "ReturnType": "number"
    },
    {
      "YarnName": "round_places",
      "DefinitionName": "round_places",
      "Documentation": "Rounds n to the nearest number with places decimal points.",
      "Signature": "round_places(n, places)",
      "Parameters": [
        {
          "Name": "n",
          "Type": "number",
          "Documentation": "",
          "IsParamsArray": false
        },
        {
          "Name": "places",
          "Type": "number",
          "Documentation": "",
          "IsParamsArray": false
        }
      ],
      "ReturnType": "number"
    },
    {
      "YarnName": "floor",
      "DefinitionName": "floor",
      "Documentation": "Rounds n down to the nearest integer, towards negative infinity.",
      "Signature": "floor(n)",
      "Parameters": [
        {
          "Name": "n",
          "Type": "number",
          "Documentation": "",
          "IsParamsArray": false
        }
      ],
      "ReturnType": "number"
    },
    {
      "YarnName": "ceil",
      "DefinitionName": "ceil",
      "Documentation": "Rounds n up to the nearest integer, towards positive infinity.",
      "Signature": "ceil(n)",
      "Parameters": [
        {
          "Name": "n",
          "Type": "number",
          "Documentation": "",
          "IsParamsArray": false
        }
      ],
      "ReturnType": "number"
    },
    {
      "YarnName": "inc",
      "DefinitionName": "inc",
      "Documentation": "Rounds n up to the nearest integer. If n is already an integer, returns n+1.",
      "Signature": "inc(n)",
      "Parameters": [
        {
          "Name": "n",
          "Type": "number",
          "Documentation": "",
          "IsParamsArray": false
        }
      ],
      "ReturnType": "number"
    },
    {
      "YarnName": "dec",
      "DefinitionName": "dec",
      "Documentation": "Rounds n down to the nearest integer. If n is already an integer, returns n-1",
      "Signature": "dec(n)",
      "Parameters": [
        {
          "Name": "n",
          "Type": "number",
          "Documentation": "",
          "IsParamsArray": false
        }
      ],
      "ReturnType": "number"
    },
    {
      "YarnName": "decimal",
      "DefinitionName": "decimal",
      "Documentation": "Returns the decimal portion of n. This will always be a number between 0 and 1. For example, decimal(4.51) will return 0.51.",
      "Signature": "decimal(n)",
      "Parameters": [
        {
          "Name": "n",
          "Type": "number",
          "Documentation": "",
          "IsParamsArray": false
        }
      ],
      "ReturnType": "number"
    },
    {
      "YarnName": "int",
      "DefinitionName": "int",
      "Documentation": "Rounds n down to the nearest integer, towards zero. (This is different to floor, because floor rounds to negative infinity.)",
      "Signature": "int(n)",
      "Parameters": [
        {
          "Name": "n",
          "Type": "number",
          "Documentation": "",
          "IsParamsArray": false
        }
      ],
      "ReturnType": "number"
    }
  ]
}<|MERGE_RESOLUTION|>--- conflicted
+++ resolved
@@ -52,8 +52,6 @@
         }
       ],
       "ReturnType": "number"
-<<<<<<< HEAD
-=======
     },
     {
       "YarnName": "format_invariant",
@@ -69,7 +67,6 @@
         }
       ],
       "ReturnType": "string"
->>>>>>> b0501c71
     },
     {
       "YarnName": "bool",
