using Xunit;
using System;
using System.Collections;
using System.Collections.Generic;
using Yarn;
using System.IO;
using System.Linq;

using Yarn.Compiler;
using CLDRPlurals;
using System.Globalization;

using FluentAssertions;

namespace YarnSpinner.Tests
{
	public class LanguageTests : TestBase
    {
		public LanguageTests() : base() {

            // Register some additional functions
            dialogue.Library.RegisterFunction("add_three_operands", delegate (int a, int b, int c) {
                return a + b + c;
            });
		}

        [Fact]
        public void TestExampleScript()
        {

            runtimeErrorsCauseFailures = false;
            var path = Path.Combine(TestDataPath, "Example.yarn");
            var testPath = Path.ChangeExtension(path, ".testplan");
            
            var result = Compiler.Compile(CompilationJob.CreateFromFiles(path));

            result.Diagnostics.Should().BeEmpty();
            
            dialogue.SetProgram(result.Program);
            stringTable = result.StringTable;
            
            this.LoadTestPlan(testPath);

            RunStandardTestcase();
        }

        [Fact]
        public void TestMergingNodes()
        {
            var sallyPath = Path.Combine(SpaceDemoScriptsPath, "Sally.yarn");
            var shipPath = Path.Combine(SpaceDemoScriptsPath, "Ship.yarn");

            CompilationJob compilationJobSally = CompilationJob.CreateFromFiles(sallyPath);
            CompilationJob compilationJobSallyAndShip = CompilationJob.CreateFromFiles(sallyPath, shipPath);
            
            compilationJobSally.Library = dialogue.Library;
            compilationJobSallyAndShip.Library = dialogue.Library;
            
            var resultSally = Compiler.Compile(compilationJobSally);
            var resultSallyAndShip = Compiler.Compile(compilationJobSallyAndShip);


            resultSally.Diagnostics.Should().BeEmpty();
            resultSallyAndShip.Diagnostics.Should().BeEmpty();

            // Loading code with the same contents should throw
            var combiningPrograms = delegate ()
            {
                var combinedNotWorking = Program.Combine(resultSally.Program, resultSallyAndShip.Program);
            };
            combiningPrograms.Should().Throw<InvalidOperationException>();
        }



        [Fact]
        public void TestEndOfNotesWithOptionsNotAdded()
        {
            var path = Path.Combine(TestDataPath, "SkippedOptions.yarn");

            var result = Compiler.Compile(CompilationJob.CreateFromFiles(path));

            result.Diagnostics.Should().BeEmpty();
            
            dialogue.SetProgram(result.Program);
            stringTable = result.StringTable;

            dialogue.OptionsHandler = delegate (OptionSet optionSets) {
                throw new InvalidOperationException("Options should not be shown to the user in this test.");
            };

            dialogue.SetNode();
            dialogue.Continue();

        }

        [Fact]
        public void TestNodeHeaders()
        {
            var path = Path.Combine(TestDataPath, "Headers.yarn");
            var result = Compiler.Compile(CompilationJob.CreateFromFiles(path));

            result.Diagnostics.Should().BeEmpty();
            
<<<<<<< HEAD
            result.Program.Nodes.Count.Should().Be(4);

            foreach (var tag in new[] {"one", "two", "three"}) {
                result.Program.Nodes["Tags"].Tags.Should().Contain(tag);
=======
            result.Program.Nodes.Count.Should().Be(6);

            foreach (var tag in new[] {"one", "two", "three"})
            {
                result.Program.Nodes["Tags"].Tags.Should().Contain(tag);
            }

            var headers = new Dictionary<string, List<(string, string)>>();
            headers.Add("EmptyTags", new List<(string, string)>{
                ("title","EmptyTags"),
                ("tags", null)
            });
            headers.Add("ArbitraryHeaderWithValue", new List<(string, string)>{
                ("title", "ArbitraryHeaderWithValue"),
                ("arbitraryheader", "some-arbitrary-text")
            });
            headers.Add("Tags", new List<(string, string)>{
                ("title", "Tags"),("tags",
                 "one two three")
            });
            headers.Add("SingleTagOnly", new List<(string, string)>{
                ("title", "SingleTagOnly")
            });
            headers.Add("Comments", new List<(string, string)>{
                ("title", "Comments"),
                ("tags", "one two three")
            });
            headers.Add("LotsOfHeaders", new List<(string, string)>{
                ("contains", "lots"),
                ("title", "LotsOfHeaders"),
                ("this", "node"),                
                ("of", null),
                ("blank", null),
                ("others", "are"),
                ("headers", ""),
                ("some", "are"),
                ("not", "")
            });

            headers.Count.Should().Be(result.Program.Nodes.Count);
            foreach (var pair in headers)
            {
                result.Program.Nodes[pair.Key].Headers.Count.Should().Be(pair.Value.Count);

                // go through each item in the headers and ensure they are in the header list
                foreach (var header in result.Program.Nodes[pair.Key].Headers)
                {
                    var match = pair.Value.Where(t => t.Item1.Equals(header.Key)).First();
                    match.Item1.Should().Be(header.Key);

                    if (match.Item2 == null)
                    {
                        header.Value.Should().BeNullOrEmpty();
                    }
                    else
                    {
                        match.Item2.Should().Be(header.Value);
                    }
                }
>>>>>>> ca6d8d78
            }

            // result.FileTags.Should().Contain("version:2");
            result.FileTags.Keys.Should().Contain(path);
            result.FileTags.Should().ContainSingle();
            result.FileTags[path].Should().ContainSingle();
            result.FileTags[path].Should().Contain("file_header");
        }

        [Fact]
        public void TestInvalidCharactersInNodeTitle()
        {
            var path = Path.Combine(TestDataPath, "InvalidNodeTitle.yarn");

            var result = Compiler.Compile(CompilationJob.CreateFromFiles(path));

            result.Diagnostics.Should().NotBeEmpty();

        }

        [Fact]
    public void TestNumberPlurals() {

            (string, double , PluralCase )[] cardinalTests = new[] {

                // English
                ("en", 1, PluralCase.One),
                ("en", 2, PluralCase.Other),
                ("en", 1.1, PluralCase.Other),

                // Arabic
                ("ar", 0, PluralCase.Zero),
                ("ar", 1, PluralCase.One),
                ("ar", 2, PluralCase.Two),
                ("ar", 3, PluralCase.Few),
                ("ar", 11, PluralCase.Many),
                ("ar", 100, PluralCase.Other),
                ("ar", 0.1, PluralCase.Other),

                // Polish
                ("pl", 1, PluralCase.One),
                ("pl", 2, PluralCase.Few),
                ("pl", 3, PluralCase.Few),
                ("pl", 4, PluralCase.Few),
                ("pl", 5, PluralCase.Many),
                ("pl", 1.1, PluralCase.Other),

                // Icelandic
                ("is", 1, PluralCase.One),
                ("is", 21, PluralCase.One),
                ("is", 31, PluralCase.One),
                ("is", 41, PluralCase.One),
                ("is", 51, PluralCase.One),
                ("is", 0, PluralCase.Other),
                ("is", 4, PluralCase.Other),
                ("is", 100, PluralCase.Other),
                ("is", 3.0, PluralCase.Other),
                ("is", 4.0, PluralCase.Other),
                ("is", 5.0, PluralCase.Other),

                // Russian
                ("ru", 1, PluralCase.One),
                ("ru", 2, PluralCase.Few),
                ("ru", 3, PluralCase.Few),
                ("ru", 5, PluralCase.Many),
                ("ru", 0, PluralCase.Many),
                ("ru", 0.1, PluralCase.Other),


            };

            (string, int , PluralCase )[] ordinalTests = new[] {
                // English
                ("en", 1, PluralCase.One),
                ("en", 2, PluralCase.Two),
                ("en", 3, PluralCase.Few),
                ("en", 4, PluralCase.Other),
                ("en", 11, PluralCase.Other),
                ("en", 21, PluralCase.One),

                // Welsh
                ("cy", 0, PluralCase.Zero),
                ("cy", 7, PluralCase.Zero),
                ("cy", 1, PluralCase.One),
                ("cy", 2, PluralCase.Two),
                ("cy", 3, PluralCase.Few),
                ("cy", 4, PluralCase.Few),
                ("cy", 5, PluralCase.Many),
                ("cy", 10, PluralCase.Other),
                
            };

            foreach (var test in cardinalTests) {
                CLDRPlurals.NumberPlurals.GetCardinalPluralCase(test.Item1, test.Item2).Should().Be(test.Item3);
            }

            foreach (var test in ordinalTests) {
                CLDRPlurals.NumberPlurals.GetOrdinalPluralCase(test.Item1, test.Item2).Should().Be(test.Item3);
            }


        }

        [Theory]
        [MemberData(nameof(FileSources), "TestCases")]
        [MemberData(nameof(FileSources), "Issues")]
        public void TestCompilationShouldNotBeCultureDependent(string file)
        { 
            var path = Path.Combine(TestDataPath, file);

            var source = File.ReadAllText(path);

            var targetCultures = new[] {
                "en",
                "zh-Hans",
                "ru",
                "es-US",
                "es",
                "sw",
                "ar",
                "pt-BR",
                "de",
                "fr",
                "fr-FR",
                "ja",
                "pl",
                "ko",
            };

            CultureInfo.CurrentCulture = CultureInfo.InvariantCulture;

            var (invariantParseResult, _) = Utility.ParseSource(source);

            var invariantCompilationJob = CompilationJob.CreateFromString("input", source);
            var invariantResult = Compiler.Compile(invariantCompilationJob);

            var invariantDiagnostics = invariantResult.Diagnostics.Select(d => d.ToString());
            var invariantProgram = invariantResult.Program;
            var invariantStringTable = invariantResult.StringTable.Values.Select(s => s.ToString());
            var invariantParseTree = FormatParseTreeAsText(invariantParseResult.Tree);
            
            foreach (var cultureName in targetCultures) {
                CultureInfo.CurrentCulture = new CultureInfo(cultureName);

                var (targetParseResult, _) = Utility.ParseSource(source);

                var targetCompilationJob = CompilationJob.CreateFromString("input", source);
                var targetResult = Compiler.Compile(targetCompilationJob);

                var targetDiagnostics = targetResult.Diagnostics.Select(d => d.ToString());
                var targetProgram = targetResult.Program;
                var targetStringTable = targetResult.StringTable.Values.Select(s => s.ToString());
                var targetParseTree = FormatParseTreeAsText(targetParseResult.Tree);

                targetParseTree.Should().Be(invariantParseTree);
                targetDiagnostics.Should().ContainInOrder(invariantDiagnostics);
                targetProgram.Should().Be(invariantProgram);
                targetStringTable.Should().ContainInOrder(invariantStringTable);
                
            }

            CultureInfo.CurrentCulture = CultureInfo.InvariantCulture;
        }

        // Test every file in Tests/TestCases
        [Theory]
        [MemberData(nameof(FileSources), "TestCases")]
        [MemberData(nameof(FileSources), "TestCases/ParseFailures")]
        [MemberData(nameof(FileSources), "Issues")]
        public void TestSources(string file)
        {
            Console.ForegroundColor = ConsoleColor.Blue;
            Console.WriteLine($"INFO: Loading file {file}");

            storage.Clear();

            var scriptFilePath = Path.Combine(TestDataPath, file);

            // Attempt to compile this. If there are errors, we do not expect an
            // exception to be thrown.
            CompilationJob compilationJob = CompilationJob.CreateFromFiles(scriptFilePath);
            compilationJob.Library = dialogue.Library;

            dialogue.Library.RegisterFunction("set_objective_complete", (string objective) => true);
            dialogue.Library.RegisterFunction("is_objective_active", (string objective) => true);

            var testPlanFilePath = Path.ChangeExtension(scriptFilePath, ".testplan");

            bool testPlanExists = File.Exists(testPlanFilePath);

            if (testPlanExists == false) 
            {
                // No test plan for this file exists, which indicates that
                // the file is not expected to compile. We'll actually make
                // it a test failure if it _does_ compile.

                var result = Compiler.Compile(compilationJob);
                result.Diagnostics.Should().NotBeEmpty("{0} is expected to have compile errors", file);
            }
            else
            {
                // Compile the job, and expect it to succeed.
                var result = Compiler.Compile(compilationJob);

                result.Diagnostics.Should().BeEmpty("{0} is expected to have no compile errors", file);

                result.Program.Should().NotBeNull();
            
                LoadTestPlan(testPlanFilePath);

                dialogue.SetProgram(result.Program);
                stringTable = result.StringTable;

                // three basic dummy functions that can be used to test inference
                dialogue.Library.RegisterFunction("dummy_bool", () => true);
                dialogue.Library.RegisterFunction("dummy_number", () => 1);
                dialogue.Library.RegisterFunction("dummy_string", () => "string");

                // If this file contains a Start node, run the test case
                // (otherwise, we're just testing its parsability, which
                // we did in the last line)
                if (dialogue.NodeExists("Start"))
                {
                    RunStandardTestcase();
                }
            }
        }
    }
}
<|MERGE_RESOLUTION|>--- conflicted
+++ resolved
@@ -102,12 +102,6 @@
 
             result.Diagnostics.Should().BeEmpty();
             
-<<<<<<< HEAD
-            result.Program.Nodes.Count.Should().Be(4);
-
-            foreach (var tag in new[] {"one", "two", "three"}) {
-                result.Program.Nodes["Tags"].Tags.Should().Contain(tag);
-=======
             result.Program.Nodes.Count.Should().Be(6);
 
             foreach (var tag in new[] {"one", "two", "three"})
@@ -167,7 +161,6 @@
                         match.Item2.Should().Be(header.Value);
                     }
                 }
->>>>>>> ca6d8d78
             }
 
             // result.FileTags.Should().Contain("version:2");
